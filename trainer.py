import numpy as np
import pandas as pd
import torch
import torch.nn as nn
import torch.optim as optim
from torch.utils.data import Dataset, DataLoader
from alpaca.data.historical import StockHistoricalDataClient
from alpaca.data.requests import StockBarsRequest
from alpaca.data.timeframe import TimeFrame
from alpaca.trading.client import TradingClient
from alpaca.trading.requests import MarketOrderRequest
from alpaca.trading.enums import OrderSide, TimeInForce
import ta
from sklearn.preprocessing import StandardScaler
from datetime import datetime, timedelta
from torch.multiprocessing import Pool, cpu_count
from functools import partial
import dotenv
import os
import multiprocessing
from tqdm import tqdm

import sys


# Alpaca API setup
dotenv.load_dotenv()
API_KEY = os.environ['API_KEY']
API_SECRET = os.environ['API_SECRET']

# Initialize Alpaca clients
stock_client = StockHistoricalDataClient(API_KEY, API_SECRET)
trading_client = TradingClient(API_KEY, API_SECRET, paper=True)

# LSTM Model
class LSTMModel(nn.Module):
    def __init__(self, input_dim, hidden_dim, num_layers, output_dim):
        super(LSTMModel, self).__init__()
        self.hidden_dim = hidden_dim
        self.num_layers = num_layers
        self.lstm = nn.LSTM(input_dim, hidden_dim, num_layers, batch_first=True)
        self.fc = nn.Linear(hidden_dim, output_dim)

    def forward(self, x):
        h0 = torch.zeros(self.num_layers, x.size(0), self.hidden_dim).to(x.device)
        c0 = torch.zeros(self.num_layers, x.size(0), self.hidden_dim).to(x.device)
        out, _ = self.lstm(x, (h0, c0))
        out = self.fc(out[:, -1, :])
        return out

# Transformer Model
class TransformerModel(nn.Module):
    def __init__(self, input_dim, d_model, nhead, num_layers, output_dim):
        super(TransformerModel, self).__init__()
        self.embedding = nn.Linear(input_dim, d_model)
        encoder_layer = nn.TransformerEncoderLayer(d_model=d_model, nhead=nhead)
        self.transformer_encoder = nn.TransformerEncoder(encoder_layer, num_layers=num_layers)
        self.fc = nn.Linear(d_model, output_dim)

    def forward(self, x):
        x = self.embedding(x)
        x = x.permute(1, 0, 2)  # (seq_len, batch, features)
        x = self.transformer_encoder(x)
        x = x.permute(1, 0, 2)  # (batch, seq_len, features)
        x = self.fc(x[:, -1, :])
        return x

# Custom dataset
class StockDataset(Dataset):
    def __init__(self, data, seq_length):
        self.data = torch.FloatTensor(data)
        self.seq_length = seq_length

    def __len__(self):
        return len(self.data) - self.seq_length

    def __getitem__(self, index):
        return (self.data[index:index+self.seq_length],
                self.data[index+self.seq_length, 0])

# Function to get and preprocess data
def get_data(symbol, start_date, end_date):

    # Fetch data
    request_params = StockBarsRequest(
        symbol_or_symbols=symbol,
        timeframe=TimeFrame.Minute,
        start=start_date,
        end=end_date
    )

    # Show loader
    with tqdm(total=1, desc=f'[{datetime.now().strftime("%H:%M:%S")}] Fetching market data {symbol}') as pbar:
        bars = stock_client.get_stock_bars(request_params)
        pbar.update(1)

    # Convert to DataFrame
    data = bars.df.reset_index()
    data = data.set_index('timestamp')

    # Create features and show loader
    features = ['returns', 'log_returns', 'ma_10', 'ma_30', 'rsi', 'bb_high', 'bb_mid', 'bb_low', 'macd', 'atr', 'volume', 'obv', 'cci', 'adx', 'sentiment', 'market_returns']
    for feature in tqdm(features, desc=f'[{datetime.now().strftime("%H:%M:%S")}] Calculating features for {symbol}'):
        match feature:
            case 'returns':
                data['returns'] = data['close'].pct_change()
            case 'log_returns':
                data['log_returns'] = np.log(data['close'] / data['close'].shift(1))
            case 'ma_10':
                data['ma_10'] = ta.trend.sma_indicator(data['close'], window=10)
            case 'ma_30':
                data['ma_30'] = ta.trend.sma_indicator(data['close'], window=30)
            case 'rsi':
                data['rsi'] = ta.momentum.rsi(data['close'], window=14)
            case 'bb_high':
                data['bb_high'] = ta.volatility.bollinger_hband(data['close'])
            case 'bb_mid':
                data['bb_mid'] = ta.volatility.bollinger_mavg(data['close'])
            case 'bb_low':
                data['bb_low'] = ta.volatility.bollinger_lband(data['close'])
            case 'macd':
                data['macd'] = ta.trend.macd_diff(data['close'])
            case 'atr':
                data['atr'] = ta.volatility.average_true_range(data['high'], data['low'], data['close'])
            case 'volume':
                pass  # Volume is already in the data
            case 'obv':
                data['obv'] = ta.volume.on_balance_volume(data['close'], data['volume'])
            case 'cci':
                data['cci'] = ta.trend.cci(data['high'], data['low'], data['close'])
            case 'adx':
                data['adx'] = ta.trend.adx(data['high'], data['low'], data['close'])
            case 'sentiment':
                data['sentiment'] = np.random.randn(len(data))

    # Fetch market data using SPY as sp500 proxy
<<<<<<< HEAD
    # Show loader
=======
    # FIXME: use DXY for usd proxy?
>>>>>>> c27005b6
    market_request_params = StockBarsRequest(
        symbol_or_symbols="SPY",
        timeframe=TimeFrame.Minute,
        start=start_date,
        end=end_date
    )
    with tqdm(total=1, desc=f'[{datetime.now().strftime("%H:%M:%S")}] Fetching market data {symbol}') as pbar:
        market_bars = stock_client.get_stock_bars(market_request_params)
        pbar.update(1)
    market_data = market_bars.df.reset_index().set_index('timestamp')
    data['market_returns'] = market_data['close'].pct_change().reindex(data.index).fillna(0)

    # Drop NaN values
    data = data.dropna()

    # Select features
    X = data[features].values
    y = data['returns'].values

    # Normalize features
    scaler = StandardScaler()
    X = scaler.fit_transform(X)

    return X, y, scaler, data

# Training function
def train_model(X, y, seq_length, model_params, lr, num_epochs, model_type='lstm'):
    dataset = StockDataset(np.column_stack((y.reshape(-1, 1), X)), seq_length)
    dataloader = DataLoader(dataset, batch_size=64, shuffle=True, num_workers=0)
    # dataloader = DataLoader(dataset, batch_size=64, shuffle=True, num_workers=4)

    if model_type == 'lstm':
        model = LSTMModel(X.shape[1] + 1, **model_params)
    elif model_type == 'transformer':
        model = TransformerModel(X.shape[1] + 1, **model_params)
    else:
        raise ValueError("Invalid model type")

    criterion = nn.MSELoss()
    optimizer = optim.Adam(model.parameters(), lr=lr)

    device = torch.device("mps" if torch.backends.mps.is_available() else "cpu")
    model.to(device)

    pbar = tqdm(range(num_epochs), desc=f'[{datetime.now().strftime("%H:%M:%S")}] Training {model_type.upper()} model')
    for epoch in pbar:
        model.train()
        total_loss = 0
        for seq, target in dataloader:
            seq, target = seq.to(device), target.to(device)
            optimizer.zero_grad()
            output = model(seq)
            loss = criterion(output.squeeze(), target)
            loss.backward()
            optimizer.step()
            total_loss += loss.item()
        avg_loss = total_loss / len(dataloader)
        pbar.set_postfix({'Loss': f'{avg_loss:.4f}'})

    return model

# Trading function
def trade(model, data, scaler, symbol, initial_balance=100000):
    model.eval()
    balance = initial_balance
    position = 0
    returns = []


    device = torch.device("mps" if torch.backends.mps.is_available() else "cpu")
    pbar = tqdm(range(len(data) - 60), desc=f'[{datetime.now().strftime("%H:%M:%S")}] Trading {symbol}')

    with torch.no_grad():
        for i in pbar:
        #for i in range(len(data) - 60):
            seq = torch.FloatTensor(data[i:i+60]).unsqueeze(0).to(device)
            prediction = model(seq).item()

            if prediction > 0.001 and position == 0:
                # Buy
                market_order_data = MarketOrderRequest(
                    symbol=symbol,
                    qty=balance // data[i+60, 0],
                    side=OrderSide.BUY,
                    time_in_force=TimeInForce.DAY
                )
                trading_client.submit_order(market_order_data)
                position = balance // data[i+60, 0]
                balance = 0
            elif prediction < -0.001 and position > 0:
                # Sell
                market_order_data = MarketOrderRequest(
                    symbol=symbol,
                    qty=position,
                    side=OrderSide.SELL,
                    time_in_force=TimeInForce.DAY
                )
                trading_client.submit_order(market_order_data)
                balance = position * data[i+60, 0]
                position = 0

            # Calculate returns
            total_value = balance + position * data[i+60, 0]
            returns.append((total_value / initial_balance) - 1)

            pbar.set_postfix({'Returns': f'{returns[-1]:.2%}'})

    return returns

# Save model to disc
def save_model(model, model_type, symbol):
    print(f"Saving model: {symbol}_{model_type}_model.pth")

    torch.save(model.state_dict(), f"{symbol}_{model_type}_model.pth")

# Function to load model
def load_model(model_type, symbol, model_params):
    if model_type == 'lstm':
        model = LSTMModel(model_params['input_dim'], **model_params)
    elif model_type == 'transformer':
        model = TransformerModel(model_params['input_dim'], **model_params)
    else:
        raise ValueError("Invalid model type")

    model.load_state_dict(torch.load(f"{symbol}_{model_type}_model.pth"))
    return model

# Ensemble prediction
def ensemble_predict(lstm_model, transformer_model, data):
    device = torch.device("mps" if torch.backends.mps.is_available() else "cpu")
    seq = torch.FloatTensor(data).unsqueeze(0).to(device)

    lstm_pred = lstm_model(seq).item()
    transformer_pred = transformer_model(seq).item()

    return (lstm_pred + transformer_pred) / 2

# Parallel processing for multiple stocks
def process_stock(symbol, start_date, end_date, seq_length, lstm_params, transformer_params, lr, num_epochs):
    X, y, scaler, data = get_data(symbol, start_date, end_date)

    lstm_model = train_model(X, y, seq_length, lstm_params, lr, num_epochs, 'lstm')
    transformer_model = train_model(X, y, seq_length, transformer_params, lr, num_epochs, 'transformer')

    save_model(lstm_model, 'lstm', symbol)
    save_model(transformer_model, 'transformer', symbol)

    returns = trade(lstm_model, np.column_stack((y.reshape(-1, 1), X)), scaler, symbol)

    total_return = returns[-1]
    sharpe_ratio = np.mean(returns) / np.std(returns) * np.sqrt(252)

    return symbol, total_return, sharpe_ratio

# Main execution
if __name__ == "__main__":
    #symbols = ['AAPL', 'GOOGL', 'MSFT', 'AMZN', 'META']  # Stocks
    symbols = ['AAPL']  # Stocks TESTING

    end_date = datetime.now()
    start_date = end_date - timedelta(days=365)  # Use one year of data

    seq_length = 60
    lstm_params = {'hidden_dim': 128, 'num_layers': 3, 'output_dim': 1}
    transformer_params = {'d_model': 128, 'nhead': 8, 'num_layers': 3, 'output_dim': 1}
    lr = 0.001
    num_epochs = 100

    # Parallel processing
    with Pool(cpu_count()) as p:
        results = p.map(partial(process_stock, start_date=start_date, end_date=end_date,
                                seq_length=seq_length, lstm_params=lstm_params,
                                transformer_params=transformer_params, lr=lr, num_epochs=num_epochs), symbols)

    for symbol, total_return, sharpe_ratio in results:
        print(f"{symbol}:")
        print(f"Total Return: {total_return:.2%}")
        print(f"Sharpe Ratio: {sharpe_ratio:.2f}")
        print()<|MERGE_RESOLUTION|>--- conflicted
+++ resolved
@@ -134,11 +134,8 @@
                 data['sentiment'] = np.random.randn(len(data))
 
     # Fetch market data using SPY as sp500 proxy
-<<<<<<< HEAD
     # Show loader
-=======
     # FIXME: use DXY for usd proxy?
->>>>>>> c27005b6
     market_request_params = StockBarsRequest(
         symbol_or_symbols="SPY",
         timeframe=TimeFrame.Minute,
