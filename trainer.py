import numpy as np
import pandas as pd
import torch
import torch.nn as nn
import torch.optim as optim
from torch.utils.data import Dataset, DataLoader
from alpaca.data.historical import StockHistoricalDataClient
from alpaca.data.requests import StockBarsRequest
from alpaca.data.timeframe import TimeFrame
from alpaca.trading.client import TradingClient
from alpaca.trading.requests import MarketOrderRequest
from alpaca.trading.enums import OrderSide, TimeInForce
import ta
from sklearn.preprocessing import StandardScaler
from datetime import datetime, timedelta
from torch.multiprocessing import Pool, cpu_count
from functools import partial
import dotenv
import os
import multiprocessing
from tqdm import tqdm


# Alpaca API setup
dotenv.load_dotenv()
API_KEY = os.environ['API_KEY']
API_SECRET = os.environ['API_SECRET']

# Initialize Alpaca clients
stock_client = StockHistoricalDataClient(API_KEY, API_SECRET)
trading_client = TradingClient(API_KEY, API_SECRET, paper=True)

# LSTM Model
class LSTMModel(nn.Module):
    def __init__(self, input_dim, hidden_dim, num_layers, output_dim):
        super(LSTMModel, self).__init__()
        self.hidden_dim = hidden_dim
        self.num_layers = num_layers
        self.lstm = nn.LSTM(input_dim, hidden_dim, num_layers, batch_first=True)
        self.fc = nn.Linear(hidden_dim, output_dim)

    def forward(self, x):
        h0 = torch.zeros(self.num_layers, x.size(0), self.hidden_dim).to(x.device)
        c0 = torch.zeros(self.num_layers, x.size(0), self.hidden_dim).to(x.device)
        out, _ = self.lstm(x, (h0, c0))
        out = self.fc(out[:, -1, :])
        return out

# Transformer Model
class TransformerModel(nn.Module):
    def __init__(self, input_dim, d_model, nhead, num_layers, output_dim):
        super(TransformerModel, self).__init__()
        self.embedding = nn.Linear(input_dim, d_model)
        encoder_layer = nn.TransformerEncoderLayer(d_model=d_model, nhead=nhead)
        self.transformer_encoder = nn.TransformerEncoder(encoder_layer, num_layers=num_layers)
        self.fc = nn.Linear(d_model, output_dim)

    def forward(self, x):
        x = self.embedding(x)
        x = x.permute(1, 0, 2)  # (seq_len, batch, features)
        x = self.transformer_encoder(x)
        x = x.permute(1, 0, 2)  # (batch, seq_len, features)
        x = self.fc(x[:, -1, :])
        return x

# Custom dataset
class StockDataset(Dataset):
    def __init__(self, data, seq_length):
        self.data = torch.FloatTensor(data)
        self.seq_length = seq_length

    def __len__(self):
        return len(self.data) - self.seq_length

    def __getitem__(self, index):
        return (self.data[index:index+self.seq_length],
                self.data[index+self.seq_length, 0])

# Function to get and preprocess data
def get_data(symbol, start_date, end_date):

    # Fetch data
    request_params = StockBarsRequest(
        symbol_or_symbols=symbol,
        timeframe=TimeFrame.Minute,
        start=start_date,
        end=end_date
    )
    bars = stock_client.get_stock_bars(request_params)

    # Convert to DataFrame
    data = bars.df.reset_index()
    data = data.set_index('timestamp')

    # Calculate features
    data['returns'] = data['close'].pct_change()
    data['log_returns'] = np.log(data['close'] / data['close'].shift(1))
    data['ma_10'] = ta.trend.sma_indicator(data['close'], window=10)
    data['ma_30'] = ta.trend.sma_indicator(data['close'], window=30)
    data['rsi'] = ta.momentum.rsi(data['close'], window=14)
    data['bb_high'], data['bb_mid'], data['bb_low'] = ta.volatility.bollinger_hband(data['close']), ta.volatility.bollinger_mavg(data['close']), ta.volatility.bollinger_lband(data['close'])
    data['macd'] = ta.trend.macd_diff(data['close'])
    data['atr'] = ta.volatility.average_true_range(data['high'], data['low'], data['close'])
    data['obv'] = ta.volume.on_balance_volume(data['close'], data['volume'])
    data['cci'] = ta.trend.cci(data['high'], data['low'], data['close'])
    data['adx'] = ta.trend.adx(data['high'], data['low'], data['close'])

    data['sentiment'] = np.random.randn(len(data))

<<<<<<< HEAD
    # Fetch market data using SPY as sp500 proxy
    market_request_params = StockBarsRequest(
        symbol_or_symbols="SPY",
        timeframe=TimeFrame.Minute,
        start=start_date,
        end=end_date
    )
    market_bars = stock_client.get_stock_bars(market_request_params)
    market_data = market_bars.df.reset_index().set_index('timestamp')
    data['market_returns'] = market_data['close'].pct_change().reindex(data.index).fillna(0)
=======
    market_data = yf.download('^GSPC', start=start_date, end=end_date, interval='1m')
    data['market_returns'] = market_data['Close'].pct_change().reindex(data.index).fillna(0)
>>>>>>> ad461510

    # Drop NaN values
    data = data.dropna()

    # Select features
    features = ['returns', 'log_returns', 'ma_10', 'ma_30', 'rsi', 'bb_high', 'bb_mid', 'bb_low', 'macd', 'atr', 'volume', 'obv', 'cci', 'adx', 'sentiment', 'market_returns']
    X = data[features].values
    y = data['returns'].values

    # Normalize features
    scaler = StandardScaler()
    X = scaler.fit_transform(X)

    return X, y, scaler, data

# Training function
def train_model(X, y, seq_length, model_params, lr, num_epochs, model_type='lstm'):
    dataset = StockDataset(np.column_stack((y.reshape(-1, 1), X)), seq_length)
    dataloader = DataLoader(dataset, batch_size=64, shuffle=True, num_workers=0)
    # dataloader = DataLoader(dataset, batch_size=64, shuffle=True, num_workers=4)

    if model_type == 'lstm':
        model = LSTMModel(X.shape[1] + 1, **model_params)
    elif model_type == 'transformer':
        model = TransformerModel(X.shape[1] + 1, **model_params)
    else:
        raise ValueError("Invalid model type")

    criterion = nn.MSELoss()
    optimizer = optim.Adam(model.parameters(), lr=lr)

    device = torch.device("mps" if torch.backends.mps.is_available() else "cpu")
    model.to(device)

    pbar = tqdm(range(num_epochs), desc=f"Training {model_type.upper()} model")

    for epoch in pbar:
        model.train()
        total_loss = 0
        for seq, target in dataloader:
            seq, target = seq.to(device), target.to(device)
            optimizer.zero_grad()
            output = model(seq)
            loss = criterion(output.squeeze(), target)
            loss.backward()
            optimizer.step()
            total_loss += loss.item()
        avg_loss = total_loss / len(dataloader)
        pbar.set_postfix({'Loss': f'{avg_loss:.4f}'})

    return model

# Trading function
def trade(model, data, scaler, symbol, initial_balance=100000):
    model.eval()
    balance = initial_balance
    position = 0
    returns = []

    device = torch.device("mps" if torch.backends.mps.is_available() else "cpu")

    with torch.no_grad():
        for i in range(len(data) - 60):
            seq = torch.FloatTensor(data[i:i+60]).unsqueeze(0).to(device)
            prediction = model(seq).item()

            if prediction > 0.001 and position == 0:
                # Buy
                market_order_data = MarketOrderRequest(
                    symbol=symbol,
                    qty=balance // data[i+60, 0],
                    side=OrderSide.BUY,
                    time_in_force=TimeInForce.DAY
                )
                trading_client.submit_order(market_order_data)
                position = balance // data[i+60, 0]
                balance = 0
            elif prediction < -0.001 and position > 0:
                # Sell
                market_order_data = MarketOrderRequest(
                    symbol=symbol,
                    qty=position,
                    side=OrderSide.SELL,
                    time_in_force=TimeInForce.DAY
                )
                trading_client.submit_order(market_order_data)
                balance = position * data[i+60, 0]
                position = 0

            # Calculate returns
            total_value = balance + position * data[i+60, 0]
            returns.append((total_value / initial_balance) - 1)

    return returns

# Ensemble prediction
def ensemble_predict(lstm_model, transformer_model, data):
    device = torch.device("mps" if torch.backends.mps.is_available() else "cpu")
    seq = torch.FloatTensor(data).unsqueeze(0).to(device)

    lstm_pred = lstm_model(seq).item()
    transformer_pred = transformer_model(seq).item()

    return (lstm_pred + transformer_pred) / 2

# Parallel processing for multiple stocks
def process_stock(symbol, start_date, end_date, seq_length, lstm_params, transformer_params, lr, num_epochs):
    X, y, scaler, data = get_data(symbol, start_date, end_date)

    lstm_model = train_model(X, y, seq_length, lstm_params, lr, num_epochs, 'lstm')
    transformer_model = train_model(X, y, seq_length, transformer_params, lr, num_epochs, 'transformer')

    returns = trade(lstm_model, np.column_stack((y.reshape(-1, 1), X)), scaler, symbol)

    total_return = returns[-1]
    sharpe_ratio = np.mean(returns) / np.std(returns) * np.sqrt(252)

    return symbol, total_return, sharpe_ratio

# Main execution
if __name__ == "__main__":

    #symbols = ['AAPL', 'GOOGL', 'MSFT', 'AMZN', 'META']  # Stocks
    symbols = ['AAPL']  # Stocks TESTING

    end_date = datetime.now()
    start_date = end_date - timedelta(days=365)  # Use one year of data

    seq_length = 60
    lstm_params = {'hidden_dim': 128, 'num_layers': 3, 'output_dim': 1}
    transformer_params = {'d_model': 128, 'nhead': 8, 'num_layers': 3, 'output_dim': 1}
    lr = 0.001
    num_epochs = 100

    # Parallel processing
    with Pool(cpu_count()) as p:
        results = p.map(partial(process_stock, start_date=start_date, end_date=end_date,
                                seq_length=seq_length, lstm_params=lstm_params,
                                transformer_params=transformer_params, lr=lr, num_epochs=num_epochs), symbols)

    for symbol, total_return, sharpe_ratio in results:
        print(f"{symbol}:")
        print(f"Total Return: {total_return:.2%}")
        print(f"Sharpe Ratio: {sharpe_ratio:.2f}")
        print()<|MERGE_RESOLUTION|>--- conflicted
+++ resolved
@@ -107,7 +107,6 @@
 
     data['sentiment'] = np.random.randn(len(data))
 
-<<<<<<< HEAD
     # Fetch market data using SPY as sp500 proxy
     market_request_params = StockBarsRequest(
         symbol_or_symbols="SPY",
@@ -118,10 +117,6 @@
     market_bars = stock_client.get_stock_bars(market_request_params)
     market_data = market_bars.df.reset_index().set_index('timestamp')
     data['market_returns'] = market_data['close'].pct_change().reindex(data.index).fillna(0)
-=======
-    market_data = yf.download('^GSPC', start=start_date, end=end_date, interval='1m')
-    data['market_returns'] = market_data['Close'].pct_change().reindex(data.index).fillna(0)
->>>>>>> ad461510
 
     # Drop NaN values
     data = data.dropna()
